--- conflicted
+++ resolved
@@ -6,17 +6,6 @@
 
 ## 🚀 About the Project
 
-<<<<<<< HEAD
-O **WhatsApp Enterprise** é uma solução completa que combina:
-- **🔄 Automação Inteligente** com IA integrada
-- **📊 Gestão Avançada** de leads e conversas
-- **📨 Envio em Massa** com múltiplos números
-- **🎨 Interface Moderna** e totalmente responsiva
-- **🔒 Sistema de Autenticação** robusto e seguro
-- **🤖 Integração WhatsApp** com Web.js
-- **👥 Gestão de Perfis** WhatsApp
-- **📈 Analytics** e relatórios em tempo real
-=======
 **WhatsApp Enterprise** is a complete solution that combines:
 - **🔄 Intelligent Automation** with integrated AI
 - **📊 Advanced Management** of leads and conversations
@@ -26,20 +15,14 @@
 - **🤖 WhatsApp Integration** with Web.js
 - **👥 WhatsApp Profile Management**
 - **📈 Analytics** and real-time reports
->>>>>>> ab130897
 
 ## 🛠️ Technologies
 
 - **Frontend:** Next.js 15, TypeScript, Tailwind CSS
 - **Backend:** Node.js, Express, TypeScript, SQLite
 - **WhatsApp:** whatsapp-web.js, Puppeteer
-<<<<<<< HEAD
-- **Autenticação:** JWT, bcrypt
-- **Estilização:** Glass morphism, animações CSS, gradientes modernos
-=======
 - **Authentication:** JWT, bcrypt
 - **Styling:** Glass morphism, CSS animations, modern gradients
->>>>>>> ab130897
 
 ## ⚡ How to Use
 
@@ -66,42 +49,6 @@
 ### 2. Access the System
 - **URL:** `http://localhost:3000/admin/login`
 - **Email:** `admin@gmail.com`
-<<<<<<< HEAD
-- **Senha:** `admin123`
-
-## 🎯 Funcionalidades Principais
-
-### ✅ Sistema de Autenticação
-- Login seguro com JWT
-- Middleware de proteção por roles
-- Rate limiting e CORS configurado
-- Validação de entrada em todas as rotas
-
-### ✅ Interface Administrativa
-- Design moderno e responsivo
-- Componentes reutilizáveis
-- Animações suaves e efeitos visuais
-- Mobile First com navegação otimizada
-
-### ✅ Integração WhatsApp
-- Conexão com WhatsApp Web.js
-- Gestão de múltiplos perfis
-- QR Code para autenticação
-- Status de conexão em tempo real
-- Envio de mensagens programadas
-
-### ✅ Gestão de Perfis
-- Criação e edição de perfis WhatsApp
-- Associação com usuários do sistema
-- Histórico de conexões
-- Configurações personalizadas
-
-### ✅ Analytics e Relatórios
-- Dashboard com métricas em tempo real
-- Relatórios de mensagens enviadas
-- Estatísticas de performance
-- Exportação de dados
-=======
 - **Password:** `admin123`
 
 ## 🎯 Main Features
@@ -136,7 +83,6 @@
 - Sent message reports
 - Performance statistics
 - Data export
->>>>>>> ab130897
 
 ## 📱 Screenshots
 
@@ -148,39 +94,21 @@
 
 ## 🔐 Security
 
-<<<<<<< HEAD
-- Senhas hasheadas com bcrypt
-- JWT tokens com expiração
-- Rate limiting e CORS configurado
-- Validação de entrada em todas as rotas
-- Middleware de proteção por roles
-- Sessões WhatsApp seguras
-=======
 - Passwords hashed with bcrypt
 - JWT tokens with expiration
 - Rate limiting and CORS configured
 - Input validation on all routes
 - Role-based protection middleware
 - Secure WhatsApp sessions
->>>>>>> ab130897
 
 ## 🚀 Next Steps
 
-<<<<<<< HEAD
-- Sistema de automações com IA
-- Analytics e relatórios avançados
-- API REST completa
-- Integrações com CRMs
-- Chatbot inteligente
-- Campanhas de marketing automatizadas
-=======
 - AI-powered automation system
 - Advanced analytics and reports
 - Complete REST API
 - CRM integrations
 - Intelligent chatbot
 - Automated marketing campaigns
->>>>>>> ab130897
 
 ## 📄 License
 
@@ -188,8 +116,4 @@
 
 ---
 
-<<<<<<< HEAD
-**Desenvolvido com ❤️ para revolucionar a comunicação empresarial**
-=======
-**Developed with ❤️ to revolutionize business communication** 
->>>>>>> ab130897
+**Developed with ❤️ to revolutionize business communication**